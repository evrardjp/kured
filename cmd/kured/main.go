--- conflicted
+++ resolved
@@ -38,27 +38,6 @@
 	version = "unreleased"
 
 	// Command line flags
-<<<<<<< HEAD
-	period                    time.Duration
-	dsNamespace               string
-	dsName                    string
-	lockAnnotation            string
-	lockTTL                   time.Duration
-	lockReleaseDelay          time.Duration
-	prometheusURL             string
-	preferNoScheduleTaintName string
-	alertFilter               *regexp.Regexp
-	rebootSentinelFile        string
-	rebootSentinelCommand     string
-	notifyURL                 string
-	slackHookURL              string
-	slackUsername             string
-	slackChannel              string
-	messageTemplateDrain      string
-	messageTemplateReboot     string
-	podSelectors              []string
-	rebootCommand             string
-=======
 	forceReboot                     bool
 	drainTimeout                    time.Duration
 	period                          time.Duration
@@ -68,6 +47,7 @@
 	dsName                          string
 	lockAnnotation                  string
 	lockTTL                         time.Duration
+	lockReleaseDelay                time.Duration  
 	prometheusURL                   string
 	preferNoScheduleTaintName       string
 	alertFilter                     *regexp.Regexp
@@ -81,7 +61,6 @@
 	messageTemplateReboot           string
 	podSelectors                    []string
 	rebootCommand                   string
->>>>>>> 8046977d
 
 	rebootDays    []string
 	rebootStart   string
@@ -343,6 +322,7 @@
 		return true
 	}
 }
+
 func throttle(releaseDelay time.Duration) {
 	if releaseDelay > 0 {
 		log.Infof("Delaying lock release by %v", releaseDelay)
